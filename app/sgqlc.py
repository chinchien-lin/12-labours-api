--- conflicted
+++ resolved
@@ -45,10 +45,6 @@
         if type(item.search) == dict:  # pagination situation
             snake_case_query = self.update_manifests_information(
                 snake_case_query)
-<<<<<<< HEAD
-            print(snake_case_query)
-=======
->>>>>>> f0954075
             # Only pagination will need to add count field
             snake_case_query = self.add_count_field(item, snake_case_query)
         return "{" + snake_case_query + "}"
