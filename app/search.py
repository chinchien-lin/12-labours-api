"""
Functionality for implementing data searching
- generate_searched_dataset
- implement_search_filter_relation
"""
import re

from fastapi import HTTPException, status
from irods.column import In, Like
from irods.models import Collection, DataObjectMeta

from app.config import iRODSConfig

SEARCHFIELD = ["TITLE", "SUBTITLE", "CONTRIBUTOR"]


<<<<<<< HEAD
class Search:
    """
    Search functionality
    session -> iRODS session is required
    """

    def __init__(self, session):
        self._session = session
=======
class Search(object):
    def __init__(self, service):
        self.service = service
>>>>>>> 8be5e637

    def _handle_searched_data(self, keyword_list):
        """
        Handler for processing search result, store the number of keyword appear
        """
        dataset_dict = {}
        for keyword in keyword_list:
            try:
<<<<<<< HEAD
                query = (
                    self._session.query(Collection.name, DataObjectMeta.value)
                    .filter(In(DataObjectMeta.name, SEARCHFIELD))
                    .filter(Like(DataObjectMeta.value, f"%{keyword}%"))
                )
            except Exception as error:
=======
                query = self.service["irods"].query(Collection.name, DataObjectMeta.value).filter(
                    In(DataObjectMeta.name, SEARCHFIELD)).filter(
                    Like(DataObjectMeta.value, f"%{keyword}%"))
            except Exception as e:
>>>>>>> 8be5e637
                raise HTTPException(
                    status_code=status.HTTP_500_INTERNAL_SERVER_ERROR, detail=str(error)
                ) from error
            # Any keyword that does not match with the database content will cause search no result
            if len(query.all()) == 0:
                raise HTTPException(
                    status_code=status.HTTP_404_NOT_FOUND,
                    detail="There is no matched content in the database",
                )
            for result in query:
                content_list = re.findall(
                    rf"(\s{keyword}|{keyword}\s)", result[DataObjectMeta.value]
                )
                if content_list != []:
                    dataset = re.sub(
                        f"{iRODSConfig.IRODS_ROOT_PATH}/", "", result[Collection.name]
                    )
                    if dataset not in dataset_dict:
                        dataset_dict[dataset] = 1
                    else:
                        dataset_dict[dataset] += 1
        return dataset_dict

    # The datasets order is based on how the dataset content is relevant to the input_ string.
    def generate_searched_dataset(self, input_):
        """
        Handler for generating the searched dataset
        """
        keyword_list = re.findall("[a-zA-Z0-9]+", input_.lower())
        dataset_dict = self._handle_searched_data(keyword_list)
        datasets = sorted(dataset_dict, key=dataset_dict.get, reverse=True)
        return datasets

    def implement_search_filter_relation(self, item):
        """
        Handler for processing relation between search and filter
        """
        # Search result has order, we need to update item.filter value based on search result
        # The relationship between search and filter will always be AND
        if item.filter != {}:
            datasets = []
            for dataset_id in item.search["submitter_id"]:
                if dataset_id in item.filter["submitter_id"]:
                    datasets.append(dataset_id)
            item.filter["submitter_id"] = datasets
        else:
            item.filter["submitter_id"] = item.search["submitter_id"]<|MERGE_RESOLUTION|>--- conflicted
+++ resolved
@@ -14,20 +14,14 @@
 SEARCHFIELD = ["TITLE", "SUBTITLE", "CONTRIBUTOR"]
 
 
-<<<<<<< HEAD
 class Search:
     """
     Search functionality
     session -> iRODS session is required
     """
 
-    def __init__(self, session):
-        self._session = session
-=======
-class Search(object):
     def __init__(self, service):
-        self.service = service
->>>>>>> 8be5e637
+        self._service = service
 
     def _handle_searched_data(self, keyword_list):
         """
@@ -36,19 +30,13 @@
         dataset_dict = {}
         for keyword in keyword_list:
             try:
-<<<<<<< HEAD
                 query = (
-                    self._session.query(Collection.name, DataObjectMeta.value)
+                    self._service["irods"]
+                    .query(Collection.name, DataObjectMeta.value)
                     .filter(In(DataObjectMeta.name, SEARCHFIELD))
                     .filter(Like(DataObjectMeta.value, f"%{keyword}%"))
                 )
             except Exception as error:
-=======
-                query = self.service["irods"].query(Collection.name, DataObjectMeta.value).filter(
-                    In(DataObjectMeta.name, SEARCHFIELD)).filter(
-                    Like(DataObjectMeta.value, f"%{keyword}%"))
-            except Exception as e:
->>>>>>> 8be5e637
                 raise HTTPException(
                     status_code=status.HTTP_500_INTERNAL_SERVER_ERROR, detail=str(error)
                 ) from error
