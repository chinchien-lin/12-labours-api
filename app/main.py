--- conflicted
+++ resolved
@@ -144,13 +144,6 @@
         raise HTTPException(status_code=NOT_FOUND, detail=str(e))
 
 
-<<<<<<< HEAD
-class ProgramParam(str, Enum):
-    demo1 = "demo1"
-
-
-=======
->>>>>>> f0954075
 @ app.get("/project/{program}", tags=["Gen3"], summary="Get gen3 project information", response_description="Gen3 project name")
 async def get_gen3_project(program: ProgramParam):
     """
@@ -165,22 +158,6 @@
         raise HTTPException(status_code=NOT_FOUND, detail=str(e))
 
 
-<<<<<<< HEAD
-class Gen3Item(BaseModel):
-    program: Union[str, None] = None
-    project: Union[str, None] = None
-
-    class Config:
-        schema_extra = {
-            "example": {
-                "program": "demo1",
-                "project": "12L",
-            }
-        }
-
-
-=======
->>>>>>> f0954075
 @ app.post("/dictionary", tags=["Gen3"], summary="Get gen3 dictionary information", response_description="Gen3 dictionary name")
 async def get_gen3_dictionary(item: Gen3Item):
     """
@@ -199,16 +176,6 @@
             status_code=NOT_FOUND, detail=f"Program {item.program} or project {item.project} not found")
 
 
-<<<<<<< HEAD
-class NodeParam(str, Enum):
-    experiment = "experiment"
-    dataset_description = "dataset_description"
-    manifest = "manifest"
-    case = "case"
-
-
-=======
->>>>>>> f0954075
 @ app.post("/records/{node}", tags=["Gen3"], summary="Get gen3 node records information", response_description="A list of json object contains all records metadata within a node")
 async def get_gen3_node_records(node: NodeParam, item: Gen3Item):
     """
@@ -258,30 +225,6 @@
         return record
 
 
-<<<<<<< HEAD
-class GraphQLQueryItem(BaseModel):
-    page: Union[int, None] = 1
-    limit: Union[int, None] = 0
-    node: Union[str, None] = None
-    filter: Union[dict, None] = {}
-    search: Union[str, None] = ""
-
-    class Config:
-        schema_extra = {
-            "example": {
-                "node": "dataset_description",
-                "filter": {
-                    "submitter_id": [
-                        "dataset-102-version-4-dataset_description"
-                    ]
-                },
-                "search": "",
-            }
-        }
-
-
-=======
->>>>>>> f0954075
 @ app.post("/graphql/query", tags=["Gen3"], summary="GraphQL query gen3 information")
 async def graphql_query(item: GraphQLQueryItem):
     """
@@ -298,61 +241,6 @@
     return query_result[item.node]
 
 
-<<<<<<< HEAD
-def update_pagination_item(item, input):
-    if item.filter != {}:
-        query_item = GraphQLQueryItem()
-        filter_dict = {"submitter_id": []}
-        temp_node_dict = {}
-        for element in item.filter.values():
-            query_item.node, query_item.filter = element["node"], element["filter"]
-            filter_node = re.sub('_filter', '', query_item.node)
-            filter_field = list(query_item.filter.keys())[0]
-            # Only do fetch when there is no related temp data stored in temp_node_dict
-            # or the node field type is "String"
-            if filter_node not in temp_node_dict.keys() or filter_field not in FIELDS:
-                query_result = sgqlc.get_queried_result(query_item, SUBMISSION)
-                # The data will be stored when the field type is an "Array"
-                # The default filter relation of the Gen3 "Array" type field is "AND"
-                # We need "OR", therefore entire node data will go through a self-written filter function
-                if filter_field in FIELDS:
-                    temp_node_dict[filter_node] = query_result[filter_node]
-            elif filter_node in temp_node_dict.keys() and filter_field in FIELDS:
-                query_result = temp_node_dict
-            filter_dict["submitter_id"].append(f.get_filtered_datasets(
-                query_item.filter, query_result[filter_node]))
-        item.filter = filter_dict
-        f.filter_relation(item)
-
-    if input != "":
-        # If input does not match any content in the database, item.search will be empty dictionary
-        item.search["submitter_id"] = s.get_searched_datasets(input, SESSION)
-        if item.search != {} and ("submitter_id" not in item.filter or item.filter["submitter_id"] != []):
-            s.search_filter_relation(item)
-
-
-class GraphQLPaginationItem(BaseModel):
-    page: Union[int, None] = 1
-    limit: Union[int, None] = 50
-    node: Union[str, None] = None
-    filter: Union[dict, None] = {}
-    search: Union[dict, None] = {}
-    relation: Union[str, None] = "and"
-
-    class Config:
-        schema_extra = {
-            "example": {
-                "page": 1,
-                "limit": 50,
-                "node": "experiment",
-                "filter": {},
-                "relation": "and"
-            }
-        }
-
-
-=======
->>>>>>> f0954075
 @ app.post("/graphql/pagination/", tags=["Gen3"], summary="Display datasets", response_description="A list of datasets")
 async def graphql_pagination(item: GraphQLPaginationItem, search: str = ""):
     """
@@ -393,18 +281,6 @@
     return f.generate_filter_information()
 
 
-<<<<<<< HEAD
-class ProjectParam(str, Enum):
-    project = "12L"
-
-
-class FormatParam(str, Enum):
-    json = "json"
-    tsv = "tsv"
-
-
-=======
->>>>>>> f0954075
 @ app.get("/metadata/download/{program}/{project}/{uuid}/{format}", tags=["Gen3"], summary="Download gen3 record information", response_description="A JSON or CSV file contains the metadata")
 async def download_gen3_metadata_file(program: ProgramParam, project: ProjectParam, uuid: str, format: FormatParam):
     """
@@ -469,20 +345,6 @@
     return {"folders": folders, "files": files}
 
 
-<<<<<<< HEAD
-class CollectionItem(BaseModel):
-    path: Union[str, None] = None
-
-    class Config:
-        schema_extra = {
-            "example": {
-                "path": f"{iRODSConfig.IRODS_ENDPOINT_URL}/dataset-102-version-4",
-            }
-        }
-
-
-=======
->>>>>>> f0954075
 @ app.post("/collection", tags=["iRODS"], summary="Get folder information", response_description="All folders/files name and path under selected folder")
 async def get_irods_collections(item: CollectionItem):
     """
@@ -502,14 +364,6 @@
                             detail="Data not found in the provided path")
 
 
-<<<<<<< HEAD
-class ActionParam(str, Enum):
-    preview = "preview"
-    download = "download"
-
-
-=======
->>>>>>> f0954075
 @ app.get("/data/{action}/{filepath:path}", tags=["iRODS"], summary="Download irods file", response_description="A file with data")
 async def get_irods_data_file(action: ActionParam, filepath: str):
     """
