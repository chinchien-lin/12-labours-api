--- conflicted
+++ resolved
@@ -53,21 +53,10 @@
 QUERY = None
 SESSION = None
 
-
-<<<<<<< HEAD
-def get_gen3_header():
-    global HEADER
-    TOKEN = requests.post(
-        f"{Gen3Config.GEN3_ENDPOINT_URL}/user/credentials/cdis/access_token", json=GEN3_CREDENTIALS).json()
-    HEADER = {"Authorization": "bearer " + TOKEN["access_token"]}
-
-
 sgqlc = SimpleGraphQLClient()
 f = Filter()
 
 
-=======
->>>>>>> bb514334
 @ app.on_event("startup")
 async def start_up():
     try:
@@ -290,13 +279,7 @@
 
 
 @ app.post("/record/{uuid}")
-<<<<<<< HEAD
-# Exports one or more records(records must in one node), use comma to separate the uuids
-# e.g. uuid1,uuid2,uuid3
-async def get_gen3_record(uuid: str, item: RecordItem):
-=======
 async def get_gen3_record(uuid: str, item: Gen3Item):
->>>>>>> bb514334
     """
     Return record's information in the Gen3 Data Commons.
 
@@ -305,36 +288,6 @@
     """
     if item.program == None or item.project == None:
         raise HTTPException(status_code=BAD_REQUEST,
-<<<<<<< HEAD
-                            detail="Missing one ore more fields in request body.")
-
-    try:
-        res = gen3_request(
-            f"{item.program}/{item.project}/export/?ids={uuid}&format=json")
-        json_data = json.loads(res.content)
-        if b"id" in res.content:
-            return json_data
-        else:
-            raise HTTPException(status_code=NOT_FOUND,
-                                detail="Record can not be found, please check the uuid of the record.")
-    except Exception:
-        raise HTTPException(status_code=FORBIDDEN,
-                            detail="Invalid program or project name.")
-
-
-# def search_keyword(keyword, data):
-#     search_result = []
-#     keyword_list = re.findall('([-0-9a-zA-Z]+)', keyword)
-#     for ele in data:
-#         for word in keyword_list:
-#             if word.lower() in json.dumps(ele).lower():
-#                 search_result.append(ele)
-#     sorted_result = sorted(
-#         search_result, key=search_result.count, reverse=True)
-#     output_result = []
-#     [output_result.append(x) for x in sorted_result if x not in output_result]
-#     return output_result
-=======
                             detail="Missing one or more fields in the request body")
 
     record = SUBMISSION.export_record(
@@ -347,7 +300,6 @@
             status_code=NOT_FOUND, detail=record["message"]+" and check if uses the correct project or uuid is used")
     else:
         return record
->>>>>>> bb514334
 
 
 @ app.post("/graphql")
@@ -387,11 +339,7 @@
 
 
 @ app.post("/filters")
-<<<<<<< HEAD
 async def get_filter_info():
-=======
-async def generate_filters(item: Gen3Item):
->>>>>>> bb514334
     """
     Return the support data for frontend filters component.
     """
@@ -404,41 +352,17 @@
         raise HTTPException(status_code=BAD_REQUEST,
                             detail="Missing one or more fields in request body.")
 
-<<<<<<< HEAD
     item.limit = 0  # This will ensure that all files can be queried.
     query = sgqlc.generate_query(item)
-    update_gen3_header_when_unauthorized()
-    endpoint = HTTPEndpoint(
-        url=f"{Gen3Config.GEN3_ENDPOINT_URL}/api/v0/submission/graphql/", base_headers=HEADER)
-    result = endpoint(query=query)["data"]
-    if result is not None and result[item.node] != []:
+    # query_result = QUERY.graphql_query(query)
+    query_result = SUBMISSION.query(query)["data"]
+    if query_result is not None and query_result[item.node] != []:
         dataset_filter_result = f.generate_dataset_info_list(
-            result[item.node])
+            query_result[item.node])
         return dataset_filter_result
     else:
         raise HTTPException(status_code=NOT_FOUND,
                             detail="Data cannot be found in the node.")
-=======
-    filters_result = {}
-    for node in filter_list:
-        for filter in filter_list[node]:
-            node_record = SUBMISSION.export_node(
-                item.program, item.project, node, "json")
-            if "message" in node_record:
-                if "unauthorized" in node_record["message"]:
-                    raise HTTPException(status_code=UNAUTHORIZED,
-                                        detail=node_record["message"])
-                raise HTTPException(status_code=NOT_FOUND,
-                                    detail=node_record["message"])
-            elif node_record["data"] == []:
-                raise HTTPException(status_code=NOT_FOUND,
-                                    detail=f"No data found with node type {node} and check if the correct project or node type is used")
-            else:
-                f = Filter()
-                filters_result[filter] = f.get_filter_data(
-                    filter, node_record)
-    return filters_result
->>>>>>> bb514334
 
 
 @ app.get("/metadata/download/{program}/{project}/{uuid}/{format}")
