--- conflicted
+++ resolved
@@ -141,7 +141,7 @@
     connect_to_orthanc()
     check_external_service()
 
-    global s, sgqlc, fg, pf, f, p, qf
+    global s, sgqlc, fg, ff, pf, f, p, qf
     s = Search(SESSION)
     sgqlc = SimpleGraphQLClient(SUBMISSION)
     fg = FilterGenerator(sgqlc)
@@ -177,7 +177,6 @@
 ######################
 
 
-<<<<<<< HEAD
 @ app.post("/access/token", tags=["Access"],
            summary="Create gen3 access token for authorized user",
            responses=access_token_responses)
@@ -185,10 +184,6 @@
     item: IdentityItem,
     connect_with: dict = Depends(check_external_service)
 ):
-=======
-@ app.post("/access/token", tags=["Access"], summary="Create gen3 access token for authorized user", responses=access_token_responses)
-async def create_gen3_access(item: IdentityItem, connect_with: dict = Depends(check_external_service)):
->>>>>>> f720746f
     if not connect_with["gen3"] or not connect_with["irods"]:
         raise HTTPException(status_code=status.HTTP_500_INTERNAL_SERVER_ERROR,
                             detail="Please check the service (Gen3/iRODS) status")
@@ -214,7 +209,6 @@
                             detail="Revoke access successfully")
 
 
-<<<<<<< HEAD
 #########################
 ### Gen3 Data Commons ###
 #########################
@@ -228,25 +222,6 @@
     access_scope: list = Depends(a.gain_user_authority),
     connect_with: dict = Depends(check_external_service)
 ):
-=======
-@ app.post("/dictionary", tags=["Gen3"], summary="Get gen3 dictionary information", responses=dictionary_responses)
-async def get_gen3_dictionary(access_scope: list = Depends(a.gain_user_authority)):
-    """
-    Return all dictionary nodes from the Gen3 Data Commons
-    """
-    program, project = split_access(access_scope)
-    dictionary = SUBMISSION.get_project_dictionary(program, project)
-    dictionary_list = {"dictionary": []}
-    for ele in dictionary["links"]:
-        ele = ele.replace(
-            f"/v0/submission/{program}/{project}/_dictionary/", "")
-        dictionary_list["dictionary"].append(ele)
-    return dictionary_list
-
-
-@ app.get("/record/{uuid}", tags=["Gen3"], summary="Get gen3 record information", responses=record_responses)
-async def get_gen3_record(uuid: str, access_scope: list = Depends(a.gain_user_authority), connect_with: dict = Depends(check_external_service)):
->>>>>>> f720746f
     """
     Return record information in the Gen3 Data Commons.
 
@@ -256,14 +231,10 @@
         raise HTTPException(status_code=status.HTTP_500_INTERNAL_SERVER_ERROR,
                             detail="Please check the service (Gen3) status")
 
-<<<<<<< HEAD
     def handle_access(access):
         access_list = access[0].split("-")
         return access_list[0], access_list[1]
     program, project = handle_access(access_scope)
-=======
-    program, project = split_access(access_scope)
->>>>>>> f720746f
     record = SUBMISSION.export_record(program, project, uuid, "json")
     if "message" in record:
         raise HTTPException(status_code=status.HTTP_404_NOT_FOUND,
@@ -275,7 +246,6 @@
     return result
 
 
-<<<<<<< HEAD
 @ app.post("/graphql/query/", tags=["Gen3"],
            summary="GraphQL query gen3 metadata information",
            responses=query_responses)
@@ -285,10 +255,6 @@
     access_scope: list = Depends(a.gain_user_authority),
     connect_with: dict = Depends(check_external_service)
 ):
-=======
-@ app.post("/graphql/query", tags=["Gen3"], summary="GraphQL query gen3 metadata information", responses=query_responses)
-async def get_gen3_graphql_query(item: GraphQLQueryItem, access_scope: list = Depends(a.gain_user_authority), connect_with: dict = Depends(check_external_service)):
->>>>>>> f720746f
     """
     Return queries metadata records. The API uses GraphQL query language.
 
@@ -308,7 +274,6 @@
     if not connect_with["gen3"]:
         raise HTTPException(status_code=status.HTTP_500_INTERNAL_SERVER_ERROR,
                             detail="Please check the service (Gen3) status")
-<<<<<<< HEAD
     if mode not in ["data", "detail", "facet", "mri"]:
         raise HTTPException(status_code=status.HTTP_405_METHOD_NOT_ALLOWED,
                             detail=f"The query mode ({mode}) is not provided in this API")
@@ -319,12 +284,9 @@
                             detail=f"Mode {mode} only available when query one dataset in experiment node")
 
     qf.set_mode(mode)
-=======
->>>>>>> f720746f
     item.access = access_scope
     query_result = sgqlc.get_queried_result(item)
 
-<<<<<<< HEAD
     def handle_result():
         if len(query_result) == 1:
             return query_result[0]
@@ -342,10 +304,6 @@
     access_scope: list = Depends(a.gain_user_authority),
     connect_with: dict = Depends(check_external_service)
 ):
-=======
-@ app.post("/graphql/pagination/", tags=["Gen3"], summary="Display datasets", responses=pagination_responses)
-async def get_gen3_graphql_pagination(item: GraphQLPaginationItem, search: str = "", access_scope: list = Depends(a.gain_user_authority), connect_with: dict = Depends(check_external_service)):
->>>>>>> f720746f
     """
     /graphql/pagination/?search=<string>
 
@@ -371,15 +329,9 @@
     if not connect_with["gen3"] or not connect_with["irods"]:
         raise HTTPException(status_code=status.HTTP_500_INTERNAL_SERVER_ERROR,
                             detail="Please check the service (Gen3/iRODS) status")
-<<<<<<< HEAD
 
     item.access = access_scope
     is_public_access_filtered = p.update_pagination_item(item, search)
-=======
-    
-    is_public_access_filtered = p.update_pagination_item(
-        item, search, access_scope)
->>>>>>> f720746f
     data_count, match_pair = p.get_pagination_count(item)
     query_result = p.get_pagination_data(
         item, match_pair, is_public_access_filtered)
@@ -395,7 +347,6 @@
     return result
 
 
-<<<<<<< HEAD
 @ app.get("/filter/", tags=["Gen3"],
           summary="Get filter information",
           responses=filter_responses)
@@ -404,10 +355,6 @@
     access_scope: list = Depends(a.gain_user_authority),
     connect_with: dict = Depends(check_external_service)
 ):
-=======
-@ app.get("/filter/", tags=["Gen3"], summary="Get filter information", responses=filter_responses)
-async def get_gen3_filter(sidebar: bool, access_scope: list = Depends(a.gain_user_authority), connect_with: dict = Depends(check_external_service)):
->>>>>>> f720746f
     """
     /filter/?sidebar=<boolean>
 
@@ -418,11 +365,7 @@
     if not connect_with["gen3"]:
         raise HTTPException(status_code=status.HTTP_500_INTERNAL_SERVER_ERROR,
                             detail="Please check the service (Gen3) status")
-<<<<<<< HEAD
-
-=======
-    
->>>>>>> f720746f
+
     retry = 0
     # Stop waiting for the filter generator after hitting the retry limits
     # The retry limit here may need to be increased if there is a large database
@@ -445,7 +388,6 @@
 ############################################
 
 
-<<<<<<< HEAD
 @ app.post("/collection", tags=["iRODS"],
            summary="Get folder information",
            responses=collection_responses)
@@ -453,10 +395,6 @@
     item: CollectionItem,
     connect_with: dict = Depends(check_external_service)
 ):
-=======
-@ app.post("/collection", tags=["iRODS"], summary="Get folder information", responses=collection_responses)
-async def get_irods_collection(item: CollectionItem, connected: bool = Depends(check_external_service), connect_with: dict = Depends(check_external_service)):
->>>>>>> f720746f
     """
     Return all collections from the required folder.
 
@@ -492,7 +430,6 @@
                             detail="Data not found in the provided path")
 
 
-<<<<<<< HEAD
 @ app.get("/data/{action}/{filepath:path}", tags=["iRODS"],
           summary="Download irods file",
           response_description="Successfully return a file with data")
@@ -501,10 +438,6 @@
     filepath: str,
     connect_with: dict = Depends(check_external_service)
 ):
-=======
-@ app.get("/data/{action}/{filepath:path}", tags=["iRODS"], summary="Download irods file", response_description="Successfully return a file with data")
-async def get_irods_data_file(action: ActionParam, filepath: str, connected: bool = Depends(check_external_service), connect_with: dict = Depends(check_external_service)):
->>>>>>> f720746f
     """
     Used to preview most types of data files in iRODS (.xlsx and .csv not supported yet).
     OR
@@ -514,7 +447,6 @@
     - **filepath**: Required iRODS file path.
     """
     chunk_size = 1024*1024*1024
-<<<<<<< HEAD
 
     if not connect_with["irods"]:
         raise HTTPException(status_code=status.HTTP_500_INTERNAL_SERVER_ERROR,
@@ -523,16 +455,6 @@
         raise HTTPException(status_code=status.HTTP_405_METHOD_NOT_ALLOWED,
                             detail=f"The action ({action}) is not provided in this API")
 
-=======
-
-    if not connect_with["irods"]:
-        raise HTTPException(status_code=status.HTTP_500_INTERNAL_SERVER_ERROR,
-                            detail="Please check the service (iRODS) status")
-    if action != "preview" and action != "download":
-        raise HTTPException(status_code=status.HTTP_405_METHOD_NOT_ALLOWED,
-                            detail="The action is not provided in this API")
-
->>>>>>> f720746f
     try:
         file = SESSION.data_objects.get(
             f"{iRODSConfig.IRODS_ROOT_PATH}/{filepath}")
@@ -564,7 +486,6 @@
 ##############################
 
 
-<<<<<<< HEAD
 @ app.post("/instance", tags=["Orthanc"],
            summary="Get instance ids",
            responses=instance_responses)
@@ -575,10 +496,6 @@
     """
     Return a list of dicom instance uuids
     """
-=======
-@ app.post("/instance", tags=["Orthanc"], summary="Get instance ids", responses=instance_responses)
-async def get_orthanc_instance(item: InstanceItem, connect_with: dict = Depends(check_external_service)):
->>>>>>> f720746f
     if not connect_with["orthanc"]:
         raise HTTPException(status_code=status.HTTP_500_INTERNAL_SERVER_ERROR,
                             detail="Please check the service (Orthanc) status")
@@ -609,7 +526,6 @@
     return result
 
 
-<<<<<<< HEAD
 @ app.get("/dicom/export/{identifier}", tags=["Orthanc"],
           summary="Export dicom file",
           response_description="Successfully return a file with data")
@@ -626,13 +542,6 @@
         raise HTTPException(status_code=status.HTTP_500_INTERNAL_SERVER_ERROR,
                             detail=f"Please check the service (Orthanc) status")
 
-=======
-@ app.get("/dicom/export/{identifier}", tags=["Orthanc"], summary="Export dicom file", response_description="Successfully return a file with data")
-async def get_orthanc_dicom_file(identifier: str, connect_with: dict = Depends(check_external_service)):
-    if not connect_with["orthanc"]:
-        raise HTTPException(status_code=status.HTTP_500_INTERNAL_SERVER_ERROR,
-                            detail=f"Please check the service (Orthanc) status")
->>>>>>> f720746f
     try:
         instance_file = ORTHANC.get_instances_id_file(identifier)
         bytes_file = io.BytesIO(instance_file)
